--- conflicted
+++ resolved
@@ -5,11 +5,7 @@
 
 	<groupId>com.heronarts</groupId>
 	<artifactId>lx</artifactId>
-<<<<<<< HEAD
-	<version>0.4.2.TE.7-SNAPSHOT</version>
-=======
-	<version>1.0.1-SNAPSHOT</version>
->>>>>>> 10f97a0f
+	<version>1.0.1.TE.1-SNAPSHOT</version>
 	<packaging>jar</packaging>
 
 	<name>LX</name>
@@ -78,14 +74,6 @@
 
 	<build>
 		<plugins>
-			<plugin>
-			    <groupId>org.apache.maven.plugins</groupId>
-			    <artifactId>maven-javadoc-plugin</artifactId>
-			    <version>3.0.1</version>
-			    <configuration>
-			        <javadocExecutable>${java.home}/bin/javadoc</javadocExecutable>
-			    </configuration>
-			</plugin>
 			<plugin>
 				<groupId>org.apache.maven.plugins</groupId>
 				<artifactId>maven-compiler-plugin</artifactId>
